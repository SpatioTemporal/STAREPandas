[versioneer]
VCS = git
style = pep440
versionfile_source = starepandas/_version.py
versionfile_build = starepandas/_version.py
tag_prefix = v
parentdir_prefix = starepandas


[metadata]
name = starepandas
description = STARE pandas extensions
author = Niklas Griessbaum
author_email = griessbaum@ucsb.edu
url = https://github.com/SpatioTemporal/STAREPandas
long_description = file: README.md
long_description_content_type = text/markdown
project_urls =
    Bug Tracker = https://github.com/SpatioTemporal/STAREPandas/issues
classifiers =
    Programming Language :: Python :: 3
    License :: OSI Approved :: MIT License
    Operating System :: OS Independent


[options]
packages = find:
python_requires = >=3.7
install_requires =
    numpy>=1.22
    geopandas>=0.10
    shapely>=1.8
<<<<<<< HEAD
    pandas>=1.3
    dask>=2022.5.2
    pystare>=0.8.7
    h5py>=3.7.0
    pyhdf>=0.10.5
    netCDF4>=1.5.8
    boto3>=1.23.10
    astropy>=5.1
    matplotlib>=3.5.2
=======
    pandas>=1.4
    dask>=2022.1
    pystare>=0.8.4
    h5py>=3.6
    pyhdf>=0.10
    netCDF4>=1.5
    boto3>=1.2
    astropy>=5.0
    matplotlib>=3.5
>>>>>>> d18aff34
include_package_data = True

[options.package_data]
starepandas.datasets =  '*.hdf', '*.nc'<|MERGE_RESOLUTION|>--- conflicted
+++ resolved
@@ -30,8 +30,7 @@
     numpy>=1.22
     geopandas>=0.10
     shapely>=1.8
-<<<<<<< HEAD
-    pandas>=1.3
+    pandas>=1.4
     dask>=2022.5.2
     pystare>=0.8.7
     h5py>=3.7.0
@@ -40,17 +39,7 @@
     boto3>=1.23.10
     astropy>=5.1
     matplotlib>=3.5.2
-=======
-    pandas>=1.4
-    dask>=2022.1
-    pystare>=0.8.4
-    h5py>=3.6
-    pyhdf>=0.10
-    netCDF4>=1.5
-    boto3>=1.2
-    astropy>=5.0
-    matplotlib>=3.5
->>>>>>> d18aff34
+
 include_package_data = True
 
 [options.package_data]
