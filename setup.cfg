[versioneer]
VCS = git
style = pep440
versionfile_source = starepandas/_version.py
versionfile_build = starepandas/_version.py
tag_prefix = v
parentdir_prefix = starepandas


[metadata]
name = starepandas
description = STARE pandas extensions
author = Niklas Griessbaum
author_email = griessbaum@ucsb.edu
url = https://github.com/SpatioTemporal/STAREPandas
long_description = file: README.md
long_description_content_type = text/markdown
project_urls =
    Bug Tracker = https://github.com/SpatioTemporal/STAREPandas/issues
classifiers =
    Programming Language :: Python :: 3
    License :: OSI Approved :: MIT License
    Operating System :: OS Independent


[options]
packages = find:
python_requires = >=3.7
install_requires =
    numpy>=1.22
    geopandas>=0.10
<<<<<<< HEAD
    shapely>=1.8
    pandas<2.0
=======
    shapely>=2.0
    pandas>=2.0
>>>>>>> 1d9b635b
    dask>=2022.9.0
    distributed>=2022.9.0
    pystare>=0.8.7
    h5py>=3.7.0
    pyhdf>=0.10.5
    netCDF4>=1.5.8
    boto3>=1.23.10
    astropy>=5.1
    matplotlib>=3.5.2
    rasterio>=1.3.0
    xarray>=2022.6.0
    rtree>=1.0.0
    scipy>=1.9.1
    sqlalchemy>=1.4.41,<2.0
    puremagic>=1.14

# peg sqlalchemy version until pandas fixes https://github.com/pandas-dev/pandas/issues/51015

include_package_data = True

[options.package_data]
starepandas.datasets =  '*.hdf', '*.nc'<|MERGE_RESOLUTION|>--- conflicted
+++ resolved
@@ -29,13 +29,8 @@
 install_requires =
     numpy>=1.22
     geopandas>=0.10
-<<<<<<< HEAD
-    shapely>=1.8
-    pandas<2.0
-=======
     shapely>=2.0
     pandas>=2.0
->>>>>>> 1d9b635b
     dask>=2022.9.0
     distributed>=2022.9.0
     pystare>=0.8.7
