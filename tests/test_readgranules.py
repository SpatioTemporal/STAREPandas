--- conflicted
+++ resolved
@@ -25,8 +25,7 @@
 
 def test_read_vnp03dnb():
     fname = 'tests/data/granules/viirs/VNP03DNB.A2022308.1930.002.2022309041547.nc'
-    granule = starepandas.io.granules.VNP03DNB(fname)
-    granule.set_nom_res('750m')
+    granule = starepandas.io.granules.VNP03DNB(fname)    
     scp = granule.guess_sidecar_path()
     assert scp == 'tests/data/granules/viirs/VNP03DNB.A2022308.1930.002.2022309041547_stare.nc'
 
@@ -40,34 +39,17 @@
     granule.read_sidecar_index()
     df = granule.to_df()
     assert 105078784 == df.size
-<<<<<<< HEAD
-
-=======
-    
->>>>>>> 1d9b635b
 
 def test_read_granule_vnp03dnb_nom_res():
     fname   = 'tests/data/granules/viirs/VNP03DNB.A2022308.1930.002.2022309041547.nc'
     scp     = 'tests/data/granules/viirs/VNP03DNB.A2022308.1930.002.2022309041547_stare.nc'
 
-    df = starepandas.read_granule(
-        fname,
-        sidecar=True,
-        sidecar_path=scp,
-        latlon=True,
-        nom_res='750m'
-        )
-<<<<<<< HEAD
+    df = starepandas.read_granule(fname, sidecar=True, sidecar_path=scp, latlon=True, nom_res='750m')
 
     assert 78809088 == df.size
 
 
-=======
-    
-    assert 78809088 == df.size
-    
-    
->>>>>>> 1d9b635b
+
 def test_read_mod05():
     fname = 'tests/data/granules/MOD05_L2.A2019336.0000.061.2019336211522.hdf'
     granule = starepandas.io.granules.Mod05(fname)
@@ -86,11 +68,7 @@
 
 
 def test_read_granules():
-<<<<<<< HEAD
-    starepandas.read_granule('tests/data/granules/MOD05_L2.A2019336.0000.061.2019336211522.hdf',nom_res='5km')
-=======
     starepandas.read_granule('tests/data/granules/MOD05_L2.A2019336.0000.061.2019336211522.hdf', nom_res='5km')
->>>>>>> 1d9b635b
     starepandas.read_granule('tests/data/granules/viirs/VNP02DNB.A2022308.1930.002.2022309051542.nc',nom_res='750m')
 
 
