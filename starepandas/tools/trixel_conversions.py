import math

import dask.dataframe
import geopandas._vectorized as vectorized
import numpy
import pystare
import shapely
import geopandas
from shapely.geometry import Point

def to_vertices(sids, wrap_lon=True):
    """ Converts a (collection of) sid(s) into vertices. Vertices are a tuple of:

    1. the latitudes of the corners
    2. the longitudes of the corners
    3. the latitudes of the centers
    4. the longitudes of the centers

    The longitudes and latitudes of the corners are serialized i.e. they are 3 times the length of the length of sids

    Parameters
    ----------
    sids: int or collection of ints
        sids to covert to vertices
    wrap_lon: bool
        toggle if vertices should be wraped around antimeridian. If true:
        lon = ((lon + 180.0) % 360.0) - 180.0

    Returns
    ---------
    vertices: (list of) tuple(s)
        (Collection of) trixel corner vertices; Three corner points per trixel.

    Examples
    -----------
    >>> import starepandas
    >>> import numpy
    >>> sids = numpy.array([3])
    >>> starepandas.to_vertices(sids)
    (array([-29.9999996 , -38.92792794, -23.13179401]),
     array([ 9.73560999, 18.06057651, 19.71049975]),
     array([-30.75902492]),
     array([15.84277554]))
    """
    vs = pystare.to_vertices_latlon(sids)

    if wrap_lon:
        # If the trixel is not counterclockwise, then it is wrapped around the antimeridian
        # and we need to move the vertices over
        vs[1][vs[1]>180] = (vs[1][vs[1]>180] + 180) % 360.0 - 180
        vs[3][vs[3]>180] = (vs[3][vs[3]>180] + 180) % 360.0 - 180
    return vs


def vertices2centers(vertices):
    """ Converts trixel vertices datastructure (c.f. :func:`~to_vertices`)
    into trixel centers in lon/lat representation.

    Parameters
    -----------
    vertices: tuple
        vertices data structure

    Returns
    ------------
    corners: numpy.array
        First dimension are sids, second dimension longitude/latitude

    Examples
    --------------
    >>> import starepandas
    >>> sids = numpy.array([18014398509481987])
    >>> vertices = starepandas.tools.trixel_conversions.to_vertices(sids)
    >>> starepandas.vertices2centers(vertices)
    array([[ 25.66446757, -23.46672972]])
    """

    lat_center = vertices[2]
    lon_center = vertices[3]
    centers = numpy.array([lon_center, lat_center]).transpose()
    return centers


def vertices2centers_ecef(vertices):
    """ Converts trixel vertices datastructure (c.f. :func:`~to_vertices`)
    into trixel centers in ECEF representation.

    Parameters
    -----------
    vertices: tuple
        vertices data structure

    Returns
    -----------
    centers: numpy.array
         First dimension are sids, second dimension x/y/z

    Examples
    ----------
    >>> import starepandas
    >>> sids = numpy.array([1729382256910270464])
    >>> vertices = starepandas.tools.trixel_conversions.to_vertices(sids)
    >>> starepandas.vertices2centers_ecef(vertices)
    array([[ 0.11957316, -0.11957316, -0.98559856]])
    """

    lat = vertices[2]
    lon = vertices[3]
    x = numpy.cos(lon / 360 * math.pi * 2) * numpy.cos(lat / 360 * math.pi * 2)
    y = numpy.sin(lon / 360 * math.pi * 2) * numpy.cos(lat / 360 * math.pi * 2)
    z = numpy.sin(lat / 360 * math.pi * 2)
    centers = numpy.array([x, y, z]).transpose()
    return centers


def vertices2centerpoints(vertices):
    """ Converts trixel vertices datastructure (c.f. :func:`~to_vertices`)
    into trixel centers in shapley point representation.

    Parameters
    -----------
    vertices: tuple
        vertices data structure

    Returns
    ---------
    centerpoints: list
        A (collection of) trixel center shapely point(s)

    Examples
    ----------
    >>> import starepandas
    >>> sids = numpy.array([2882303761517117440])
    >>> vertices = starepandas.tools.to_vertices(sids)
    >>> points = starepandas.vertices2centerpoints(vertices)
    >>> print(points[0])
    POINT (-108.4349490979417 24.09484285959212)
    """

    lat_center = vertices[2]
    lon_center = vertices[3]
    return geopandas.points_from_xy(lon_center, lat_center)


def vertices2corners(vertices):
    """ Converts trixel vertices datastructure (c.f. :func:`~to_vertices`) into
    trixel corners in lon/lat representation.

    Parameters
    -----------
    vertices: tuple
        vertices data structure

    Returns
    ------------
    corners: numpy.array
        First dimension are the sids
        Second dimension the corers
        Third dimension longitude/latitude

    Examples
    --------------
    >>> import starepandas
    >>> sids = numpy.array([3458764513820540928])
    >>> vertices = starepandas.tools.trixel_conversions.to_vertices(sids)
    >>> starepandas.vertices2corners(vertices)
    array([[[-170.26439001,   29.9999996 ],
            [ -45.        ,   45.00000069],
            [  80.26439001,   29.9999996 ]]])

    """

    lats = vertices[0]
    lons = vertices[1]

    corners = []
    i = 0
    while i < len(lons):
        corner = ((lons[i], lats[i]), (lons[i + 1], lats[i + 1]), (lons[i + 2], lats[i + 2]))
        corners.append(corner)
        i += 3
    corners = numpy.array(corners)
    return corners


def corners2ecef(corners):
    """ Converts corners lon/lat array (as returned by  :func:`~vertices2corners`) to ECEF representation.

    Parameters
    -----------
    corners: array
        corners lon/lat array

    Returns
    --------
    corners: numpy.array
        First dimension are the sids (same as input first dimension).
        Second dimension the corners (1,2,3).
        Third dimension x,y,z.
    """

    corners = numpy.array(corners)
    lon = corners[:, :, 0]
    lat = corners[:, :, 1]
    length = lat.shape[0]

    x = numpy.cos(lon / 360 * math.pi * 2) * numpy.cos(lat / 360 * math.pi * 2)
    y = numpy.sin(lon / 360 * math.pi * 2) * numpy.cos(lat / 360 * math.pi * 2)
    z = numpy.sin(lat / 360 * math.pi * 2)

    corners_ecef = numpy.array([x, y, z]).transpose()
    corners_ecef = corners_ecef.reshape(length, 3, 3)
    return corners_ecef


def vertices2corners_ecef(vertices):
    """ Converts trixel vertices datastructure (c.f. :func:`~to_vertices`) to trixel corners in ECEF representation.

    Parameters
    ----------
    vertices: tuple
        vertices data structure

    Returns
    -------
    corners: numpy.array
        First dimension are the sids (same as input first dimension).
        Second dimension the corners (1,2,3).
        Third dimension x,y,z.

    Examples
    ----------
    >>> import starepandas
    >>> sids = numpy.array([3458764513820540928])
    >>> vertices = starepandas.tools.trixel_conversions.to_vertices(sids)
    >>> starepandas.vertices2corners_ecef(vertices)
    array([[[-0.85355339, -0.14644661,  0.49999999],
            [ 0.49999999, -0.49999999,  0.70710679],
            [ 0.14644661,  0.85355339,  0.49999999]]])
    """

    corners = vertices2corners(vertices)
    corners_ecef = corners2ecef(corners)
    return corners_ecef


def vertices2gring(vertices):
    """" Converts trixel vertices datastructure (c.f. :func:`~to_vertices`) to
    the 3 great circles constraining the trixel(s).

    Parameters
    -----------
    vertices: tuple
        vertices data structure

    Returns
    ---------
    grings: numpy.array
        The great circles constraining the trixels given by their ECEF norm vectors.
    """
    corners = vertices2corners_ecef(vertices)
    return corners2gring(corners)


def to_centers(sids):
    """ Converts a (collection of) sid(s) into a (collection of) trixel center longitude, latitude pairs.

    Parameters
    ----------
    sids: int or collection of ints
        sids to covert to vertices

    Returns
    --------
    Centers: (list of) tuple(s)
        List of centers. A center is a pair of longitude/latitude.

    Examples
    ----------
    >>> import starepandas
    >>> sids = [4611263805962321926, 4611404543450677254]
    >>> starepandas.to_centers(sids)
    array([[19.50219018, 23.29074702],
           [18.65957821, 25.34384175]])
    """
    vertices = to_vertices(sids)
    centers = vertices2centers(vertices)
    return centers


def to_centers_ecef(sids):
    """ Converts a (collection of) sid(s) into a (collection of) trixel centers in ECEF represenation.

    Parameters
    ----------
    sids: int or collection of ints
        sids to covert to vertices

    Returns
    --------
    Centers: (list of) tuple(s)
        List of centers. A center is a pair of longitude/latitude.

    Examples
    ----------
    >>> import starepandas
    >>> sids = [4611263805962321926, 4611404543450677254]
    >>> starepandas.to_centers_ecef(sids)
    array([[0.86581415, 0.30663812, 0.39539717],
           [0.8562505 , 0.28915168, 0.42804953]])

    """
    vertices = to_vertices(sids)
    centers = vertices2centers_ecef(vertices)
    return centers


def to_centerpoints(sids):
    """ Converts a (collection of) sid(s) into a (collection of) trixel center shapely points.

    Parameters
    ----------
    sids: int or collection of ints
        sids to covert to vertices

    Returns
    --------
    Centers: (list of) tuple(s)
        List of centers. A center is a pair of longitude/latitude.

    Examples
    ----------
    >>> import starepandas
    >>> sids = [4611263805962321926, 4611404543450677254]
    >>> centerpoints = starepandas.to_centerpoints(sids)
    >>> print(Point(19.50219017924583,23.29074702177385).distance(centerpoints[0]) < 1.0e-12)
    True
    """

    vertices = to_vertices(sids)
    centerpoints = vertices2centerpoints(vertices)
    return centerpoints


def to_corners(sids, wrap_lon=True):
    """ Converts a (collection of) sid(s) into (collection of) corners in lon/lat representation.

    Parameters
    ----------
    sids: int or collection of ints
        sids to covert to corners
    wrap_lon: bool
        toggle if vertices should be wraped around antimeridian. If true:
        lon = ((lon + 180.0) % 360.0) - 180.0

    Returns
    ---------
    corners: numpy.array
        (Collection of) trixel corners in lon/lat representations; Three corner points per trixel.
        First dimension are the SIDs, second dimension the corners (1 through 3), third dimensio lon/lat.

    Examples
    -----------
    >>> import starepandas
    >>> sids = [4611263805962321926, 4611404543450677254]
    >>> starepandas.to_corners(sids)
    array([[[20.55604548, 22.47991609],
            [19.73607532, 24.53819039],
            [18.21460548, 22.84521749]],
            [[18.88878121, 26.59188366],
            [17.35402492, 24.89163021],
            [19.73607532, 24.53819039]]])
    """

    vertices = to_vertices(sids, wrap_lon=wrap_lon)
    corners = vertices2corners(vertices)
    return corners


def to_corners_ecef(sids):
    """ Converts a (collection of) sid(s) into (collection of) trixel corners in ECEF representation.

    Parameters
    ----------
    sids: int or collection of ints
        sids to covert to corners

    Returns
    ---------
    corners: numpy.array
        (Collection of) trixel corners in ECEF representations; Three corner points per trixel.
        First dimension are the SIDs, second dimension the corners (1 through 3), third dimensio x/y/z.

    Examples
    -----------
    >>> import starepandas
    >>> sids = [4611263805962321926, 4611404543450677254]
    >>> starepandas.to_corners_ecef(sids)
    array([[[0.86518091, 0.32444285, 0.38235956],
            [0.84606293, 0.28948702, 0.44763242],
            [0.85624806, 0.30718957, 0.41529968]],
           [[0.86581405, 0.27056689, 0.42090331],
            [0.87538003, 0.2880576 , 0.38824299],
            [0.85624806, 0.30718957, 0.41529968]]])
    """

    vertices = to_vertices(sids)
    corners_ecef = vertices2corners_ecef(vertices)
    return corners_ecef


def to_gring(sids):
    """ Converts a (collection of) sid(s) to (a collection of) the 3 great circles constraining the trixel(s).

    Parameters
    -----------
    sids: int or collection of ints
        sids to covert to great circles

    Returns
    ----------
    great_circles: numpy.array
        Great circles constraining the trixels. Three great circles per trixel defined by their ECEF norm vector.
        First dimensions are SIDs, second dimension are the 3 great circle (1 through 3), third dimension are x/y/z.

    Examples
    ---------
    >>> import starepandas
    >>> sids = [4611263805962321926, 4611404543450677254]
    >>> starepandas.to_gring(sids)
    array([[[ 0.01728414, -0.03191472, -0.01202901],
            [ 0.00073153,  0.03145575, -0.02172531],
            [-0.00036603,  0.03111274, -0.02225885]],
           [[-0.01693076,  0.00082534,  0.03429666],
            [-0.01582108,  0.0011905 ,  0.03478885],
            [ 0.01728414, -0.03191472, -0.01202901]]])
    """

    corners = to_corners_ecef(sids)
    return corners2gring(corners)


def corners2gring(corners):
    corners = numpy.array(corners)
    length = corners.shape[0]
    corners = corners.reshape(3, length, 3)
    gc1 = numpy.cross(corners[0], corners[1])
    gc2 = numpy.cross(corners[1], corners[2])
    gc3 = numpy.cross(corners[2], corners[0])
    gcs = numpy.array([gc1, gc2, gc3]).reshape(length, 3, 3)
    return gcs


def to_trixels(sids, as_multipolygon=False, wrap_lon=True):
    """
    Converts a (collection of) sid(s) into a (collection of) trixel(s)

    Parameters
    ------------
    sids: int64 or array-like
        (Collection of) STARE index value(s)
    as_multipolygon: bool
        If more than one sid is passed, toggle if the resulting trixels should be
        combined into a multipolygon. Otherwise a list of trixels is returned.
    wrap_lon: bool
        toggle if trixels should be wraped around antimeridian.

    Returns
    ---------
    trixels: Polygon or Multipolygon
        (collection of) trixel(s)

    Examples
    ---------
    >>> import starepandas
    >>> sids = [4611686018427387903, 4611686018427387903]
    >>> trixels = starepandas.to_trixels(sids, as_multipolygon=True)
    """
    if isinstance(sids, (numpy.int64, int)):
        # If single value was passed
        sids = [sids]
        as_multipolygon = False

    if isinstance(sids, numpy.ndarray):
        # This is not ideal, but when we read sidecars, we get unit64 and have to cast
        sids = sids.astype(numpy.int64)

    trixels = []
    vertices = to_corners(sids, wrap_lon=wrap_lon)
    for vertex in vertices:
        geom = shapely.geometry.Polygon(vertex)
        trixels.append(geom)

    if len(trixels) == 1 and not as_multipolygon:
        trixels = trixels[0]
    if as_multipolygon:
        trixels = shapely.geometry.MultiPolygon(trixels)
    return trixels


def trixels_from_stareseries(sids_series, n_workers=1, wrap_lon=True):
    """ Takes a series of STARE index values and creates an array of sets of trixels. If a row contains a set of sids
    (rather than a single sid); i.e. representing e.g. a region, a set of trixels will be generated and combined in a
    multipolygon

    Parameters
    -----------
    sids_series: array-like
        Series or array-like with STARE index values
    n_workers: int
        number of workers to use to lookup geometries in parallel
    wrap_lon: bool
            toggle if trixels should be wraped around antimeridian.

    Returns
    -----------
    trixel_series: geopandas.GeoSeries
        Series of trixels / triangle geometries

    Examples
    -------------
    >>> import starepandas
    >>> sids = [4611686018427387903, 4611686018427387903]
    >>> sdf = starepandas.STAREDataFrame(sids=sids)
    >>> trixels = starepandas.trixels_from_stareseries(sdf.sids)
    """
    npartitions = n_workers
    if len(sids_series) <= 1:
        npartitions = 1
    elif npartitions >= len(sids_series):
        # Cannot have more partitions than rows
        npartitions = len(sids_series) - 1

    if npartitions == 1:
        trixels_series = []
        for sids in sids_series:
            trixels = to_trixels(sids, as_multipolygon=True, wrap_lon=wrap_lon)
            trixels_series.append(trixels)
    else:
<<<<<<< HEAD
        ddf = dask.dataframe.from_pandas(sids_series, npartitions=npartitions)
        meta = {'trixels': 'object'}
        res = ddf.map_partitions(lambda df:
                                 vectorized.from_shapely(
                                     trixels_from_stareseries(df, n_workers=1,
                                                              wrap_lon=wrap_lon)).flatten(),
=======
        ddf = dask.dataframe.from_pandas(sids_series, npartitions=n_workers)
        meta = {'trixels': 'int64'}
        res = ddf.map_partitions(lambda df: numpy.array(trixels_from_stareseries(df, n_workers=1), dtype='object').flatten(),
>>>>>>> d18aff34
                                 meta=meta)
        trixels_series = res.compute(scheduler='processes')
        # Since the array would be ragged, we are probably safer with a list of arrays
        trixels_series = trixels_series.tolist()
    trixels_series = geopandas.GeoSeries(trixels_series, crs='EPSG:4326', index=sids_series.index)
    return trixels_series


def split_antimeridian_series(trixels_series, n_workers=1):
    npartitions = n_workers

    if len(trixels_series) <= 1:
        npartitions = 1
    elif npartitions >= len(trixels_series):
        # Cannot have more partitions than rows
        npartitions = len(trixels_series) - 1

    if npartitions == 1:
        split = []
        for row in trixels_series:
            if row.geom_type == 'Polygon':
                # We need to catch single Polygons
                row = [row]
            row = split_antimeridian(row)
            split.append(row)
        trixels_series = geopandas.GeoSeries(split,
                                             crs='EPSG:4326',
                                             index=trixels_series.index)
    else:
        ddf = dask.dataframe.from_pandas(trixels_series, npartitions=npartitions)
        meta = {'trixels': 'object'}
        res = ddf.map_partitions(lambda df:
                                 vectorized.from_shapely(split_antimeridian_series(df, n_workers=1)).flatten(),
                                 meta=meta)
        trixels_series = res.compute(scheduler='processes')
        # Since the array would be ragged, we are probably safer with a list of arrays
        trixels_series = trixels_series.tolist()
    trixels_series = geopandas.GeoSeries(trixels_series,
                                         crs='EPSG:4326',
                                         index=trixels_series.index)
    return trixels_series


<<<<<<< HEAD
def split_antimeridian(trixels):
=======
def split_antimeridian_geoseries(trixels):
>>>>>>> d18aff34
    """Splits trixels at the antimeridian

    This works on trixels that cross the meridian and whose longitudes have *not* been wrapped around the
    antimeridian. I.e. when creating the trixels use sdf.make_trixels(wrap_lon=False)

    Parameters
    ------------
    trixels: A polygon, multipolygon, collection of polygons, or a geometry series
        A collection of trixels.
    """
    bbox = shapely.geometry.Polygon([(-180, -90), (180, -90), (180, 90), (-180, 90)])

    trixels = geopandas.GeoSeries(trixels, crs='EPSG:4326')

    exploded = trixels.explode(index_parts=True).reset_index(drop=True)

    for idx, trixel in exploded.iteritems():
        if not trixel.exterior.is_ccw:
            # If trixels are not CCW they have been constructed incorrectly
            # and we wrap their verices around the antimeridian
            x = (numpy.array(trixel.exterior.xy[0]) + 180) % 360.0 - 180
            y = numpy.array(trixel.exterior.xy[1])
            # TODO: this appears to break
            exploded[idx] = shapely.geometry.Polygon(zip(x, y))

    inside = exploded.intersection(bbox)
    inside[inside.geom_type != 'Polygon'] = shapely.wkt.loads('POLYGON EMPTY')
    inside = geopandas.tools.collect(inside, multi=True)

    outside = exploded.difference(bbox)
    outside[outside.geom_type != 'Polygon'] = shapely.wkt.loads('POLYGON EMPTY')
    outside = outside.apply(lambda x: shapely.affinity.translate(x, xoff=-360))
    outside = geopandas.tools.collect(outside)

    split = inside.union(outside)
    return split<|MERGE_RESOLUTION|>--- conflicted
+++ resolved
@@ -537,18 +537,12 @@
             trixels = to_trixels(sids, as_multipolygon=True, wrap_lon=wrap_lon)
             trixels_series.append(trixels)
     else:
-<<<<<<< HEAD
         ddf = dask.dataframe.from_pandas(sids_series, npartitions=npartitions)
         meta = {'trixels': 'object'}
         res = ddf.map_partitions(lambda df:
                                  vectorized.from_shapely(
                                      trixels_from_stareseries(df, n_workers=1,
                                                               wrap_lon=wrap_lon)).flatten(),
-=======
-        ddf = dask.dataframe.from_pandas(sids_series, npartitions=n_workers)
-        meta = {'trixels': 'int64'}
-        res = ddf.map_partitions(lambda df: numpy.array(trixels_from_stareseries(df, n_workers=1), dtype='object').flatten(),
->>>>>>> d18aff34
                                  meta=meta)
         trixels_series = res.compute(scheduler='processes')
         # Since the array would be ragged, we are probably safer with a list of arrays
@@ -592,11 +586,7 @@
     return trixels_series
 
 
-<<<<<<< HEAD
 def split_antimeridian(trixels):
-=======
-def split_antimeridian_geoseries(trixels):
->>>>>>> d18aff34
     """Splits trixels at the antimeridian
 
     This works on trixels that cross the meridian and whose longitudes have *not* been wrapped around the
@@ -616,7 +606,7 @@
     for idx, trixel in exploded.iteritems():
         if not trixel.exterior.is_ccw:
             # If trixels are not CCW they have been constructed incorrectly
-            # and we wrap their verices around the antimeridian
+            # and we wrap their vertices around the antimeridian
             x = (numpy.array(trixel.exterior.xy[0]) + 180) % 360.0 - 180
             y = numpy.array(trixel.exterior.xy[1])
             # TODO: this appears to break
