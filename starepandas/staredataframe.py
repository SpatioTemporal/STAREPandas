import geopandas
import pystare
import pandas
import numpy
import dask.dataframe
import shapely.geometry
import starepandas

DEFAULT_STARE_COLUMN_NAME = 'stare'
DEFAULT_TRIXEL_COLUMN_NAME = 'trixels'


DEFAULT_STARE_COLUMN_NAME = 'stare'
DEFAULT_TRIXEL_COLUMN_NAME = 'trixels'


class STAREDataFrame(geopandas.GeoDataFrame):
    """
    A STAREDataFrame object is a pandas.DataFrame that has a column
    with STARE indices. In addition to the standard DataFrame constructor arguments,
    STARE also accepts the following keyword arguments:
    Parameters
    ----------
    stare : value (optional)
    Examples
    --------
    Constructing GeoDataFrame from a dictionary."""
<<<<<<< HEAD

    _metadata = ['_stare_column_name', '_trixel_column_name', '_geometry_column_name', '_crs']

    _stare_column_name = DEFAULT_STARE_COLUMN_NAME
    _trixel_column_name = DEFAULT_TRIXEL_COLUMN_NAME

    def __init__(self, *args,
=======
    
    _metadata = ['_stare_column_name', '_trixel_column_name', '_geometry_column_name', '_crs']
    
    _stare_column_name = DEFAULT_STARE_COLUMN_NAME
    _trixel_column_name = DEFAULT_TRIXEL_COLUMN_NAME
    
    
    def __init__(self, *args, 
>>>>>>> 320d6d08
                 stare=None, add_stare=False, level=-1,
                 trixels=None, add_trixels=False, n_workers=1,
                 **kwargs):

        super(STAREDataFrame, self).__init__(*args, **kwargs)
<<<<<<< HEAD

=======
        
        
>>>>>>> 320d6d08
        if args and isinstance(args[0], STAREDataFrame):
            self._geometry_column_name = args[0]._geometry_column_name

        if stare is not None:
            self.set_stare(stare, inplace=True)
        elif add_stare:
            stare = self.stare(level=level, n_workers=n_workers)
            self.set_stare(stare, inplace=True)

        if trixels is not None:
            self.set_trixels(trixels, inplace=True)
        elif add_trixels:
            trixels = self.trixels(n_workers=n_workers)
            self.set_trixels(trixels, inplace=True)
<<<<<<< HEAD

    def __getitem__(self, key):
=======
            
            
    def __getitem__(self, key):        
>>>>>>> 320d6d08
        result = super(STAREDataFrame, self).__getitem__(key)
        stare_col = self._stare_column_name
        if isinstance(result, (geopandas.GeoDataFrame, pandas.DataFrame)) and stare_col in result:
            result.__class__ = STAREDataFrame
            result._stare_column_name = stare_col
<<<<<<< HEAD
        elif isinstance(result, (geopandas.GeoSeries, pandas.Series)):
            result.__class__ = starepandas.STARESeries
            pass
        else:
            pass
            # result.__class__ = geopandas.GeoDataFrame
        return result

=======
        elif isinstance(result, (geopandas.GeoSeries, pandas.Series)):                                    
            #result.__class__ = starepandas.STARESeries
            pass
        else:
            pass
            #result.__class__ = geopandas.GeoDataFrame
        return result
    
    
>>>>>>> 320d6d08
    def __setattr__(self, attr, val):
        # have to special case geometry b/c pandas tries to use as column...
        if attr == "stare":
            object.__setattr__(self, attr, val)
        else:
            super(STAREDataFrame, self).__setattr__(attr, val)
<<<<<<< HEAD

=======
    
        
>>>>>>> 320d6d08
    def stare(self, level=-1, nonconvex=True, force_ccw=True, n_workers=1):
        stare = starepandas.stare_from_geoseries(self.geometry, level, nonconvex, force_ccw, n_workers)
        return stare

    def set_stare(self, col=None, inplace=False):
        """
        Set the StareDataFrame stare indices using either an existing column or
        the specified input. By default yields a new object.
        The original stare column is replaced with the input.
        Parameters
        ----------
        col : array-like of stare indices or column name
        inplace : boolean, default False
            Modify the StareDataFrame  in place (do not create a new object)
        Examples
        --------
        >>> df = df.set_stare([[4611686018427387903, 4611686018427387903, 4611686018427387903])  
        Returns
        -------
        StareDataFrame """

        # Most of the code here is taken from GeoDataFrame.set_geometry()
        if inplace:
            frame = self
        else:
            frame = self.copy()

        if col is None:
            col = self.stare()
<<<<<<< HEAD

        stare_column_name = self._stare_column_name

        if isinstance(col, (list, numpy.ndarray, pandas.Series)):
            frame[frame._stare_column_name] = col
        elif hasattr(col, "ndim") and col.ndim != 1:
            raise ValueError("Must pass array with one dimension only.")
        elif isinstance(col, str) and col in frame.columns:
=======
                
        stare_column_name = self._stare_column_name
        
        if isinstance(col, (list, numpy.ndarray, pandas.Series)):            
            frame[frame._stare_column_name] = col
        elif hasattr(col, "ndim") and col.ndim != 1:
            raise ValueError("Must pass array with one dimension only.")
        elif isinstance(col, str) and col in frame.columns:            
>>>>>>> 320d6d08
            frame._stare_column_name = col
        else:
            raise ValueError("Must pass array-like object or column name")
            

        if not inplace:
            return frame

    def trixels(self, stare_column=None, n_workers=1):
        """Returns a Polygon or Multipolygon GeoSeries 
        containing the trixels referred by the STARE indices"""
        if stare_column is None:
            stare_column = self._stare_column_name
        trixels_series = starepandas.trixels_from_stareseries(self[stare_column], n_workers=n_workers)
        return trixels_series

    def set_trixels(self, col=None, inplace=False):
        if inplace:
            frame = self
        else:
            frame = self.copy()

        if col is None:
            col = self.trixels()

        if isinstance(col, (pandas.Series, list, numpy.ndarray)):
            frame[frame._trixel_column_name] = col
<<<<<<< HEAD
        elif isinstance(col, str) and col in self.columns:
            frame._trixel_column_name = col
        else:
=======
        elif isinstance(col, str) and col in self.columns:            
            frame._trixel_column_name = col
        else:            
>>>>>>> 320d6d08
            raise ValueError("Must pass array-like object or column name")

        if not inplace:
            return frame
<<<<<<< HEAD

    def plot(self, *args, trixels=False, boundary=False, **kwargs):
        if trixels:
            boundary = True
            df = self.set_geometry(self._trixel_column_name, inplace=False)
        else:
            df = self.copy()
        if boundary:
            df = df[df.geometry.is_empty == False]
            # df = starepandas.STAREDataFrame(df)
            df = df.set_geometry(df.geometry.boundary)
        return geopandas.plotting.plot_dataframe(self, *args, **kwargs)

=======
    
    
    def plot(self, *args, trixels=False, boundary=False,  **kwargs):
        if trixels==True:
            boundary = True            
            df = self.set_geometry(self._trixel_column_name, inplace=False)                        
        else:
            df = self.copy()
        if boundary:
            df = df[df.geometry.is_empty==False]
            df = df.set_geometry(df.geometry.boundary)
        return geopandas.plotting.plot_dataframe(df, *args, **kwargs)
    
    
>>>>>>> 320d6d08
    def to_scidb(self, connection):
        pass

    def stare_intersects(self, other, method=1, n_workers=1):
        """Returns a ``Series`` of ``dtype('bool')`` with value ``True`` for
        each geometry that intersects `other`.
        An object is said to intersect `other` if its `boundary` and `interior`
        intersects in any way with those of the other.
        Parameters
        ----------
        other: Collection of STARE indices 
            The STARE index collection representing the spatial object to test if is
            intersected.
        """

        if isinstance(other, (int, numpy.int64)):
            # Other is a single STARE index value
            other = [other]
        elif isinstance(other, (numpy.ndarray, list)):
            # Other is a collection/set of STARE index values
            pass
        else:
            raise ValueError("Other must be array-like object or int64")

        intersects = starepandas.series_intersects(other=other, series=self[self._stare_column_name], method=method,
                                                   n_workers=n_workers)
        return pandas.Series(intersects)

    def stare_disjoint(self, other, method=1):
        return self.stare_intersects(other, method) == False

    def stare_intersection(self, other):
        """Returns a ``STARESeries`` of the spatial intersection of self with `other`.
        Parameters
        ----------
        other: Collection of STARE indices.
            The STARE index collection representing the object to find the
            intersection with.
        """
        data = []
        for srange in self[self._stare_column_name]:
            data.append(pystare.intersect(srange, other))
        return pandas.Series(data, index=self.index)

    def stare_dissolve(self, dissolve_sids=True, n_workers=1, n_chunks=1, geom=False, by=None, aggfunc="first",
                       as_index=True, level=None, sort=True, observed=False, dropna=True):
        if by is None:
            sids = starepandas.merge_stare(self[self._stare_column_name], dissolve_sids, n_workers, n_chunks)
            return sids
        else:
            groupby_kwargs = dict(by=by, sort=sort, observed=observed, dropna=dropna)
            dissolve_kwargs = groupby_kwargs
            dissolve_kwargs['aggfunc'] = aggfunc
            dissolve_kwargs['level'] = level
            data = self.drop(columns=['stare', 'trixels'], errors='ignore')
            if geom:
                aggregated_data = data.dissolve(by=by, aggfunc=aggfunc, as_index=as_index)
            else:
                aggregated_data = data.groupby(by=by, level=level, sort=sort, observed=observed, dropna=dropna).agg(
                    aggfunc)

        sids = self.groupby(group_keys=True, by=by)[self._stare_column_name].agg(starepandas.merge_stare, dissolve_sids,
                                                                                 n_workers, n_chunks)
        sdf = starepandas.STAREDataFrame(sids, stare=self._stare_column_name)

        aggregated = sdf.join(aggregated_data)
        return aggregated
    
    @property
    def _constructor(self):
        return STAREDataFrame



def _dataframe_set_stare(self, col, inplace=False):
    if inplace:
        raise ValueError(
            "Can't do inplace setting when converting from (Geo)DataFrame to STAREDataFrame"
        )
    sdf = StareDataFrame(self)
    # this will copy so that BlockManager gets copied    
    return sdf.set_stare(col, inplace=False)

    @property
    def _constructor(self):
        return STAREDataFrame


def _dataframe_set_stare(self, col, inplace=False):
    if inplace:
        raise ValueError(
            "Can't do inplace setting when converting from (Geo)DataFrame to STAREDataFrame"
        )
    sdf = StareDataFrame(self)
    # this will copy so that BlockManager gets copied    
    return sdf.set_stare(col, inplace=False)


geopandas.GeoDataFrame.set_stare = _dataframe_set_stare
pandas.DataFrame.set_stare = _dataframe_set_stare<|MERGE_RESOLUTION|>--- conflicted
+++ resolved
@@ -1,14 +1,9 @@
 import geopandas
+import geopandas.plotting
 import pystare
 import pandas
 import numpy
-import dask.dataframe
-import shapely.geometry
 import starepandas
-
-DEFAULT_STARE_COLUMN_NAME = 'stare'
-DEFAULT_TRIXEL_COLUMN_NAME = 'trixels'
-
 
 DEFAULT_STARE_COLUMN_NAME = 'stare'
 DEFAULT_TRIXEL_COLUMN_NAME = 'trixels'
@@ -25,7 +20,6 @@
     Examples
     --------
     Constructing GeoDataFrame from a dictionary."""
-<<<<<<< HEAD
 
     _metadata = ['_stare_column_name', '_trixel_column_name', '_geometry_column_name', '_crs']
 
@@ -33,27 +27,12 @@
     _trixel_column_name = DEFAULT_TRIXEL_COLUMN_NAME
 
     def __init__(self, *args,
-=======
-    
-    _metadata = ['_stare_column_name', '_trixel_column_name', '_geometry_column_name', '_crs']
-    
-    _stare_column_name = DEFAULT_STARE_COLUMN_NAME
-    _trixel_column_name = DEFAULT_TRIXEL_COLUMN_NAME
-    
-    
-    def __init__(self, *args, 
->>>>>>> 320d6d08
                  stare=None, add_stare=False, level=-1,
                  trixels=None, add_trixels=False, n_workers=1,
                  **kwargs):
 
         super(STAREDataFrame, self).__init__(*args, **kwargs)
-<<<<<<< HEAD
-
-=======
-        
-        
->>>>>>> 320d6d08
+
         if args and isinstance(args[0], STAREDataFrame):
             self._geometry_column_name = args[0]._geometry_column_name
 
@@ -68,51 +47,29 @@
         elif add_trixels:
             trixels = self.trixels(n_workers=n_workers)
             self.set_trixels(trixels, inplace=True)
-<<<<<<< HEAD
 
     def __getitem__(self, key):
-=======
-            
-            
-    def __getitem__(self, key):        
->>>>>>> 320d6d08
+
         result = super(STAREDataFrame, self).__getitem__(key)
         stare_col = self._stare_column_name
         if isinstance(result, (geopandas.GeoDataFrame, pandas.DataFrame)) and stare_col in result:
             result.__class__ = STAREDataFrame
             result._stare_column_name = stare_col
-<<<<<<< HEAD
         elif isinstance(result, (geopandas.GeoSeries, pandas.Series)):
-            result.__class__ = starepandas.STARESeries
+            # result.__class__ = starepandas.STARESeries
             pass
         else:
             pass
             # result.__class__ = geopandas.GeoDataFrame
         return result
 
-=======
-        elif isinstance(result, (geopandas.GeoSeries, pandas.Series)):                                    
-            #result.__class__ = starepandas.STARESeries
-            pass
-        else:
-            pass
-            #result.__class__ = geopandas.GeoDataFrame
-        return result
-    
-    
->>>>>>> 320d6d08
     def __setattr__(self, attr, val):
         # have to special case geometry b/c pandas tries to use as column...
         if attr == "stare":
             object.__setattr__(self, attr, val)
         else:
             super(STAREDataFrame, self).__setattr__(attr, val)
-<<<<<<< HEAD
-
-=======
-    
-        
->>>>>>> 320d6d08
+
     def stare(self, level=-1, nonconvex=True, force_ccw=True, n_workers=1):
         stare = starepandas.stare_from_geoseries(self.geometry, level, nonconvex, force_ccw, n_workers)
         return stare
@@ -129,10 +86,11 @@
             Modify the StareDataFrame  in place (do not create a new object)
         Examples
         --------
-        >>> df = df.set_stare([[4611686018427387903, 4611686018427387903, 4611686018427387903])  
+        >> df = df.set_stare([[4611686018427387903, 4611686018427387903, 4611686018427387903])
         Returns
         -------
-        StareDataFrame """
+        StareDataFrame
+        """
 
         # Most of the code here is taken from GeoDataFrame.set_geometry()
         if inplace:
@@ -142,29 +100,15 @@
 
         if col is None:
             col = self.stare()
-<<<<<<< HEAD
-
-        stare_column_name = self._stare_column_name
 
         if isinstance(col, (list, numpy.ndarray, pandas.Series)):
             frame[frame._stare_column_name] = col
         elif hasattr(col, "ndim") and col.ndim != 1:
             raise ValueError("Must pass array with one dimension only.")
         elif isinstance(col, str) and col in frame.columns:
-=======
-                
-        stare_column_name = self._stare_column_name
-        
-        if isinstance(col, (list, numpy.ndarray, pandas.Series)):            
-            frame[frame._stare_column_name] = col
-        elif hasattr(col, "ndim") and col.ndim != 1:
-            raise ValueError("Must pass array with one dimension only.")
-        elif isinstance(col, str) and col in frame.columns:            
->>>>>>> 320d6d08
             frame._stare_column_name = col
         else:
             raise ValueError("Must pass array-like object or column name")
-            
 
         if not inplace:
             return frame
@@ -188,20 +132,13 @@
 
         if isinstance(col, (pandas.Series, list, numpy.ndarray)):
             frame[frame._trixel_column_name] = col
-<<<<<<< HEAD
         elif isinstance(col, str) and col in self.columns:
             frame._trixel_column_name = col
         else:
-=======
-        elif isinstance(col, str) and col in self.columns:            
-            frame._trixel_column_name = col
-        else:            
->>>>>>> 320d6d08
             raise ValueError("Must pass array-like object or column name")
 
         if not inplace:
             return frame
-<<<<<<< HEAD
 
     def plot(self, *args, trixels=False, boundary=False, **kwargs):
         if trixels:
@@ -210,27 +147,10 @@
         else:
             df = self.copy()
         if boundary:
-            df = df[df.geometry.is_empty == False]
-            # df = starepandas.STAREDataFrame(df)
-            df = df.set_geometry(df.geometry.boundary)
-        return geopandas.plotting.plot_dataframe(self, *args, **kwargs)
-
-=======
-    
-    
-    def plot(self, *args, trixels=False, boundary=False,  **kwargs):
-        if trixels==True:
-            boundary = True            
-            df = self.set_geometry(self._trixel_column_name, inplace=False)                        
-        else:
-            df = self.copy()
-        if boundary:
-            df = df[df.geometry.is_empty==False]
+            df = df[df.geometry.is_empty is False]
             df = df.set_geometry(df.geometry.boundary)
         return geopandas.plotting.plot_dataframe(df, *args, **kwargs)
-    
-    
->>>>>>> 320d6d08
+
     def to_scidb(self, connection):
         pass
 
@@ -244,6 +164,8 @@
         other: Collection of STARE indices 
             The STARE index collection representing the spatial object to test if is
             intersected.
+        method: Method for STARE intersects test {skiplist': 0, 'binsearch': 1, 'nn': 2}. Default: 1
+        n_workers: number of workers to be used for intersects tests
         """
 
         if isinstance(other, (int, numpy.int64)):
@@ -260,7 +182,7 @@
         return pandas.Series(intersects)
 
     def stare_disjoint(self, other, method=1):
-        return self.stare_intersects(other, method) == False
+        return self.stare_intersects(other, method) is False
 
     def stare_intersection(self, other):
         """Returns a ``STARESeries`` of the spatial intersection of self with `other`.
@@ -298,11 +220,10 @@
 
         aggregated = sdf.join(aggregated_data)
         return aggregated
-    
+
     @property
     def _constructor(self):
         return STAREDataFrame
-
 
 
 def _dataframe_set_stare(self, col, inplace=False):
@@ -310,24 +231,10 @@
         raise ValueError(
             "Can't do inplace setting when converting from (Geo)DataFrame to STAREDataFrame"
         )
-    sdf = StareDataFrame(self)
+    sdf = STAREDataFrame(self)
     # this will copy so that BlockManager gets copied    
     return sdf.set_stare(col, inplace=False)
 
-    @property
-    def _constructor(self):
-        return STAREDataFrame
-
-
-def _dataframe_set_stare(self, col, inplace=False):
-    if inplace:
-        raise ValueError(
-            "Can't do inplace setting when converting from (Geo)DataFrame to STAREDataFrame"
-        )
-    sdf = StareDataFrame(self)
-    # this will copy so that BlockManager gets copied    
-    return sdf.set_stare(col, inplace=False)
-
 
 geopandas.GeoDataFrame.set_stare = _dataframe_set_stare
 pandas.DataFrame.set_stare = _dataframe_set_stare