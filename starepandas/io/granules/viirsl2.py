from starepandas.io.granules.granule import Granule
import starepandas.io.s3
import numpy


class VIIRS_L2(Granule):
    
    def __init__(self, file_path, sidecar_path=None):
        super(VIIRS_L2, self).__init__(file_path, sidecar_path)
        self.nom_res = '750m'
        self.netcdf = starepandas.io.s3.nc4_Dataset_wrapper(self.file_path, 'r', format='NETCDF4')
    
    def read_timestamps(self):
        self.ts_start = self.netcdf.time_coverage_start
        self.ts_end = self.netcdf.time_coverage_end       
    
    def read_latlon(self):        
        self.lat = self.netcdf.groups['geolocation_data']['latitude'][:].data.astype(numpy.double)
        self.lon = self.netcdf.groups['geolocation_data']['longitude'][:].data.astype(numpy.double)
           

class CLDMSK_L2_VIIRS(VIIRS_L2):
    
    def __init__(self, file_path, sidecar_path=None):
        super(CLDMSK_L2_VIIRS, self).__init__(file_path, sidecar_path)        
        
    def read_data(self):
        # 0 = cloudy, 1 = probably cloudy, 2 = probably clear, 3 = confident clear, -1 = no result
        self.data['Integer_Cloud_Mask'] = self.netcdf.groups['geophysical_data']['Integer_Cloud_Mask'][:].data
        
<<<<<<< HEAD
=======
        # Cloud Mask QA (1km) Bit 1: 0 not useful 1 useful. Bit 2-7: confidence levels
        # There appear to be 10 QA dimensions which are nowhere documented. Leaving this open for now
        #self.data['Quality_Assurance'] = self.netcdf.groups['geophysical_data']['Quality_Assurance'][:].data
        
>>>>>>> 320d6d08


class VNP03MOD(VIIRS_L2):
    
    def __init__(self, file_path, sidecar_path=None):
        super().__init__(file_path, sidecar_path)        
        
    def read_data(self):        
        # 1: Shallow_Ocean 2: Land 3: Coastline 4: Shallow_Inland 5: Ephemeral 6: Deep_Inland 7: Continental 8: Deep_Ocean
        self.data['land_water_mask'] = self.netcdf.groups['geolocation_data']['land_water_mask'][:].data
        
        # 1: Input_invalid 2: Pointing_bad 3: Terrain_bad
        self.data['quality_flag'] = self.netcdf.groups['geolocation_data']['quality_flag'][:].data
    

class VNP03DNB(VIIRS_L2):
    
    def __init__(self, file_path, sidecar_path=None):
        super().__init__(file_path,sidecar_path)        
    
    def read_data(self):        
        self.data['moon_illumination_fraction'] = self.netcdf.groups['geolocation_data']['moon_illumination_fraction'][:].data
        
        # 1: Shallow_Ocean 2: Land 3: Coastline 4: Shallow_Inland 5: Ephemeral 6: Deep_Inland 7: Continental 8: Deep_Ocean
        self.data['land_water_mask'] = self.netcdf.groups['geolocation_data']['land_water_mask'][:].data
        
        # 1: Input_invalid 2: Pointing_bad 3: Terrain_bad
        self.data['quality_flag'] = self.netcdf.groups['geolocation_data']['quality_flag'][:].data
                

class VNP02DNB(VIIRS_L2):
    
    def __init__(self, file_path, sidecar_path=None):
        super(VNP02DNB, self).__init__(file_path, sidecar_path)
        self.companion_prefix = 'VNP03DNB'
            
    def read_data(self):
        dnb = self.netcdf.groups['observation_data']['DNB_observations'][:].data
        quality_flags = self.netcdf.groups['observation_data']['DNB_quality_flags'][:].data
        self.data['DNB_observations'] = dnb
        self.data['DNB_quality_flags'] = quality_flags                
        
    def read_latlon(self):
        pass
        
    def read_sidecar_cover(self, sidecar_path=None):
        pass
        
    def read_sidecar_index(self, sidecar_path=None):
        pass
        <|MERGE_RESOLUTION|>--- conflicted
+++ resolved
@@ -25,17 +25,22 @@
         super(CLDMSK_L2_VIIRS, self).__init__(file_path, sidecar_path)        
         
     def read_data(self):
-        # 0 = cloudy, 1 = probably cloudy, 2 = probably clear, 3 = confident clear, -1 = no result
+        '''
+        reads the data from a CLDMSK_L2_VIIRS granule into the self.data dictionary.
+        Only the Integer_Cloud_Mask is read. The values are to be interpreted as:
+        0 = cloudy, 1 = probably cloudy, 2 = probably clear, 3 = confident clear, -1 = no result
+                
+        :return: None
+        '''
+
         self.data['Integer_Cloud_Mask'] = self.netcdf.groups['geophysical_data']['Integer_Cloud_Mask'][:].data
+
+        # There appear to be 10 QA dimensions which are nowhere documented. Leaving this open for now
+        # Cloud Mask QA (1km) Bit 1: 0 not useful 1 useful. Bit 2-7: confidence levels
+        # self.data['Quality_Assurance'] = self.netcdf.groups['geophysical_data']['Quality_Assurance'][:].data
+
+
         
-<<<<<<< HEAD
-=======
-        # Cloud Mask QA (1km) Bit 1: 0 not useful 1 useful. Bit 2-7: confidence levels
-        # There appear to be 10 QA dimensions which are nowhere documented. Leaving this open for now
-        #self.data['Quality_Assurance'] = self.netcdf.groups['geophysical_data']['Quality_Assurance'][:].data
-        
->>>>>>> 320d6d08
-
 
 class VNP03MOD(VIIRS_L2):
     
