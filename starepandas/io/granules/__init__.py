from starepandas.io.granules.viirsl2 import *
import glob
import re
from .modis import *
from .viirsl2 import *
from .ssmis import SSMIS


class UnsuportedFileError(Exception):
    
    def __init__(self, file_path):
        self.file_path = file_path
        self.message = 'cannot handle {}'.format(file_path)
        super().__init__(self.message)


class SidecarNotFoundError(Exception):
    def __init__(self, file_path):
        self.file_path = file_path
        self.message = 'Could not find sidecar for {}'.format(file_path)
        super().__init__(self.message)


<<<<<<< HEAD
def guess_companion_path(granule_path, prefix, folder=None):
        ''' Tries to find a companion to the granule
=======
def guess_companion_path(granule_path, prefix=None, folder=None):
        '''
        Tries to find a companion to the granule
>>>>>>> 5fd603b3
        The assumption being that granule file names are composed of
        {Product}.{date}.{time}.{version}.{production_timestamp}.{extension}
        '''
        if not folder:
            folder = '/'.join(granule_path.split('/')[0:-1])
        name = granule_path.split('/')[-1]        
        name_parts = name.split('.')
        date = name_parts[1]
        time = name_parts[2]        
<<<<<<< HEAD
        pattern = folder + '/' + prefix + '.' + date + '.' + time + '*'
        matches = glob.glob(pattern)
        pattern = '.*[^_stare]\\.(nc|hdf|HDF5)'
        granules = list(filter(re.compile(pattern).match, matches))
        if len(granules) < 1:
=======
        if prefix:
            pattern = folder + '/' + prefix + '.' + date + '.' + time + '*'
            matches = glob.glob(pattern)
            pattern = '.*[^_stare]\.(nc|hdf|HDF5)'
        else:
            pattern =  '.*\.{date}.{time}\..*[^_stare]\..*'
            patern = pattern.format(date=date, time=time)
        granules = list(filter(re.compile(pattern).match, matches))
        if len(matches) < 1:
>>>>>>> 5fd603b3
            print('did not find companion')
            return None
        else:
            return granules[0]


def granule_factory(file_path, sidecar_path=None):
    if re.search('MOD05|MYD05', file_path, re.IGNORECASE):
        granule = Mod05(file_path, sidecar_path)
    elif re.search('MOD09|MYD09', file_path, re.IGNORECASE):
        granule = Mod09(file_path, sidecar_path)
    elif re.search('VNP02DNB|VJ102DNB', file_path, re.IGNORECASE):
        granule = VNP02DNB(file_path, sidecar_path)        
    elif re.search('VNP03DNB|VJ103DNB', file_path, re.IGNORECASE):
        granule = VNP03DNB(file_path, sidecar_path)
    elif re.search('VNP03MOD|VJ103MOD', file_path, re.IGNORECASE):
        granule = VNP03MOD(file_path, sidecar_path)   
    elif re.search('CLDMSKL2VIIRS', file_path, re.IGNORECASE):
        granule = CLDMSKL2VIIRS(file_path, sidecar_path)
    elif re.search('SSMIS', file_path, re.IGNORECASE):
        granule = SSMIS(file_path, sidecar_path)
    else:        
        raise UnsuportedFileError(file_path)
        return None
    return granule


def read_granule(file_path, latlon=False, sidecar=False, sidecar_path=None, add_stare=False, adapt_resolution=True, **kwargs):
    """ Reads a granule into a STAREDataFrame

    :param file_path: path of the granule
    :type file_path: string
    :param latlon: toggle whether to read the latitude and longitude variables
    :type latlon: bool
    :param sidecar: toggle whether to read the sidecar file
    :type sidecar: bool
    :param sidecar_path: path of the sidecar file. If not provided, it is assumed to be ${file_path}_stare.nc
    :type sidecar_path: string
    :param add_stare: toggle whether to lookup stare indices
    :type add_stare: bool
    :param adapt_resolution: toggle whether to adapt the resolution
    :type adapt_resolution: bool
    :param kwargs:
    :type kwargs:
    :return: stare dataframe
    :rtype: starepandas.STAREDataFrame

    Examples
    ----------
    >>> fname = starepandas.datasets.get_path('MOD05_L2.A2019336.0000.061.2019336211522.hdf')
    >>> modis = starepandas.read_granule(fname, latlon=True, sidecar=True)
    """

    granule = granule_factory(file_path, sidecar_path)
    
    if add_stare:
        latlon = True
        sidecar = False
    
    if latlon:
        granule.read_latlon()
        
    granule.read_data()
    
    if sidecar:
        granule.read_sidecar_index(sidecar_path)
    elif add_stare:        
        granule.add_stare(adapt_resolution)
    
    return granule.to_df()<|MERGE_RESOLUTION|>--- conflicted
+++ resolved
@@ -21,14 +21,9 @@
         super().__init__(self.message)
 
 
-<<<<<<< HEAD
-def guess_companion_path(granule_path, prefix, folder=None):
-        ''' Tries to find a companion to the granule
-=======
+
 def guess_companion_path(granule_path, prefix=None, folder=None):
-        '''
-        Tries to find a companion to the granule
->>>>>>> 5fd603b3
+        ''' Tries to find a companion to the granule.
         The assumption being that granule file names are composed of
         {Product}.{date}.{time}.{version}.{production_timestamp}.{extension}
         '''
@@ -38,13 +33,6 @@
         name_parts = name.split('.')
         date = name_parts[1]
         time = name_parts[2]        
-<<<<<<< HEAD
-        pattern = folder + '/' + prefix + '.' + date + '.' + time + '*'
-        matches = glob.glob(pattern)
-        pattern = '.*[^_stare]\\.(nc|hdf|HDF5)'
-        granules = list(filter(re.compile(pattern).match, matches))
-        if len(granules) < 1:
-=======
         if prefix:
             pattern = folder + '/' + prefix + '.' + date + '.' + time + '*'
             matches = glob.glob(pattern)
@@ -53,8 +41,7 @@
             pattern =  '.*\.{date}.{time}\..*[^_stare]\..*'
             patern = pattern.format(date=date, time=time)
         granules = list(filter(re.compile(pattern).match, matches))
-        if len(matches) < 1:
->>>>>>> 5fd603b3
+        if len(granules) < 1:
             print('did not find companion')
             return None
         else:
