--- conflicted
+++ resolved
@@ -7,7 +7,9 @@
 
 class Granule:
 
-    def __init__(self, file_path, sidecar_path=None, nom_res=None):
+    def __init__(self, file_path, sidecar_path=None, 
+                 
+                 =None):
         self.file_path = file_path
         self.sidecar_path = sidecar_path
         self.data = {}
@@ -17,20 +19,11 @@
         self.stare_cover = None
         self.ts_start = None
         self.ts_end = None
-<<<<<<< HEAD
-        self.set_nom_res(nom_res)
-=======
         if nom_res:
             self.nom_res = nom_res
         else:
             self.nom_res = ''
->>>>>>> 1d9b635b
         self.companion_prefix = None
-
-    def set_nom_res(self,nom_res):
-        self.nom_res = nom_res
-        self.nom_res_str = "" if self.nom_res is None else self.nom_res
-        return
 
     def guess_sidecar_path(self):
         name = '.'.join(self.file_path.split('.')[0:-1]) + '_stare.nc'
@@ -65,10 +58,10 @@
             scp = self.guess_sidecar_path()
         ds = starepandas.io.s3.nc4_dataset_wrapper(scp)
         try:
-            self.sids = ds['STARE_index_{}'.format(self.nom_res_str)][:, :].astype(numpy.int64)
+            self.sids = ds['STARE_index_{}'.format(self.nom_res)][:, :].astype(numpy.int64)
         except IndexError:
             # If we don't have a nomres?
-            self.sids = ds['STARE_index{}'.format(self.nom_res_str)][:, :].astype(numpy.int64)
+            self.sids = ds['STARE_index{}'.format(self.nom_res)][:, :].astype(numpy.int64)
 
     def read_sidecar_cover(self, sidecar_path=None):
         if sidecar_path:
@@ -89,11 +82,11 @@
             scp = self.guess_sidecar_path()
         ds = starepandas.io.s3.nc4_dataset_wrapper(scp)
         try:
-            self.lat = ds['Latitude_{}'.format(self.nom_res_str)][:, :]
-            self.lon = ds['Longitude_{}'.format(self.nom_res_str)][:, :]
+            self.lat = ds['Latitude_{}'.format(self.nom_res)][:, :]
+            self.lon = ds['Longitude_{}'.format(self.nom_res)][:, :]
         except IndexError:
-            self.lat = ds['Latitude{}'.format(self.nom_res_str)][:, :]
-            self.lon = ds['Longitude{}'.format(self.nom_res_str)][:, :]
+            self.lat = ds['Latitude{}'.format(self.nom_res)][:, :]
+            self.lon = ds['Longitude{}'.format(self.nom_res)][:, :]
 
     def to_df(self, xy=False):
         """ Converts the granule object to a dataframe
