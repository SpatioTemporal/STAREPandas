from starepandas.io.granules.granule import Granule
import starepandas.io.s3
import dask
import datetime
import numpy
import pystare
import shapely
import matplotlib.patches
import pyproj


def get_hdfeos_metadata(file_path):
    hdf = starepandas.io.s3.sd_wrapper(file_path)
    metadata = {'ArchiveMetadata': get_metadata_group(hdf, 'ArchiveMetadata'),
                'StructMetadata': get_metadata_group(hdf, 'StructMetadata'),
                'CoreMetadata': get_metadata_group(hdf, 'CoreMetadata')}
    return metadata


def get_metadata_group(hdf, group_name):
    metadata_group = {}
    keys = [s for s in hdf.attributes().keys() if group_name in s]
    for key in keys:
        string = hdf.attributes()[key]
        m = parse_hdfeos_metadata(string)
        metadata_group = {**metadata_group, **m}
    return metadata_group


def parse_hdfeos_metadata(string):
    out = {}
    lines0 = [i.replace('\t', '') for i in string.split('\n')]
    lines = []
    for line in lines0:
        if "=" in line:

            key = line.split('=')[0]
            value = '='.join(line.split('=')[1:])
            lines.append(key.strip() + '=' + value.strip())
        else:
            lines.append(line)
    i = -1
    while i < (len(lines)) - 1:
        i += 1
        line = lines[i]
        if "=" in line:
            key = line.split('=')[0]
            value = '='.join(line.split('=')[1:])
            if key in ['GROUP', 'OBJECT']:
                endIdx = lines[i + 1:].index('END_{}={}'.format(key, value))
                endIdx += i + 1
                out[value] = parse_hdfeos_metadata("\n".join(lines[i + 1:endIdx]))
                i = endIdx
            elif ('END_GROUP' not in key) and ('END_OBJECT' not in key):
                out[key] = str(value)
    return out


class Modis(Granule):

    def __init__(self, file_path, sidecar_path=None, nom_res=None):
        super(Modis, self).__init__(file_path, sidecar_path, nom_res=nom_res)
        self.hdf = starepandas.io.s3.sd_wrapper(file_path)

    def read_latlon(self, track_first=False):
        self.lon = self.hdf.select('Longitude').get().astype(numpy.double)
        self.lat = self.hdf.select('Latitude').get().astype(numpy.double)
        if track_first:
            self.lon = numpy.ascontiguousarray(self.lon.transpose())
            self.lat = numpy.ascontiguousarray(self.lat.transpose())

    def read_timestamps(self):
        meta = get_hdfeos_metadata(self.file_path)
        meta_group = meta['CoreMetadata']['INVENTORYMETADATA']['RANGEDATETIME']
        beginning_date = meta_group['RANGEBEGINNINGDATE']['VALUE']
        beginning_time = meta_group['RANGEBEGINNINGTIME']['VALUE']
        end_date = meta_group['RANGEENDINGDATE']['VALUE']
        end_time = meta_group['RANGEENDINGTIME']['VALUE']
        try:
            self.ts_start = datetime.datetime.strptime(beginning_date + beginning_time, '"%Y-%m-%d""%H:%M:%S.%f"')
            self.ts_end = datetime.datetime.strptime(end_date + end_time, '"%Y-%m-%d""%H:%M:%S.%f"')
        except ValueError:
            self.ts_start = datetime.datetime.strptime(beginning_date + beginning_time, '"%Y-%m-%d""%H:%M:%S"')
            self.ts_end = datetime.datetime.strptime(end_date + end_time, '"%Y-%m-%d""%H:%M:%S"')

    def read_dataset(self, dataset_name, resample_factor=None):
        ds = self.hdf.select(dataset_name)
        data = ds.get()
        dtype = data.dtype
        if resample_factor is not None:
            data = self.resample(array=data, factor=resample_factor)

        attributes = ds.attributes()

        if '_FillValue' in attributes.keys():
            fill_value = attributes['_FillValue']
            mask = data == fill_value
            data = numpy.ma.array(data, mask=mask)

        if 'scale_factor' in attributes.keys():
            scale_factor = attributes['scale_factor']
            if scale_factor < 1:
                # This is insane
                data = data * scale_factor
            else:
                data = data / scale_factor

        self.data[dataset_name] = data

    def resample(self, array, factor):
        array = array.repeat(factor, axis=0)
        array = array.repeat(factor, axis=1)
        return array

    def decode_band_quality(self, qa_name):
        """
        Decode QA

        31      adjacency correction performed      1: yes; 0: no
        30      atmospheric correction performed    1: yes; 0: no
        26-29   band 7 data quality four bit range  0000: highest quality; 0111: noisy detector;
            1000: dead detector, data interpolated in L1B;
            1001: solar zenith >= 86 degrees; 1010: solar zenith >= 85 and < 86 degrees; 1011: missing input;
            1100: internal constant used in place of climatological data for at least one atmospheric constant
            1101: correction out of bounds pixel constrained to extreme allowable value
            1110: L1B data faulty; 1111: not processed due to deep ocean or clouds
        22-25   band 6 data quality four bit range;    SAME AS ABOVE
        18-21   band 5 data quality four bit range;    SAME AS ABOVE
        14-17   band 4 data quality four bit range;    SAME AS ABOVE
        10-13   band 3 data quality four bit range;    SAME AS ABOVE
        6-9     band 2 data quality four bit range;    SAME AS ABOVE
        2-5     band 1 data quality four bit range;    SAME AS ABOVE
        0-1     MODLAND QA bits
            00: ideal quality all bands;
            01: less than ideal quality some or all bands corrected product not produced due to;
            10: cloud effects all bands;
            11: other reasons some or all bands may be fill value
        Note that a value of (11) overrides a value of (01).";
        """
        qa = self.data[qa_name]
        # qa = state_series.apply(lambda x: '{:032b}'.format(x)[::-1])
        # df = starepandas.STAREDataFrame(index=state.index)
        # df['modland_qa'] = state.str.slice(start=0, stop=2).apply(lambda x: x[::-1]).astype('u1')

    def decode_state(self, state_ds):
        """
        Decode the state

        15  internal snow algorithm flag     1: yes; 0: no
        14  Salt pan                         1: yes; 0: no
        13  Pixel is adjacent to cloud       1: yes; 0: no
        12  MOD35 snow/ice flag              1: yes; 0: no
        11  internal fire algorithm flag     1: fire; 0: no fire
        10  internal cloud algorithm flag    1: cloud; 0: no cloud
        8-9 cirrus detected                 00: none; 01: small; 10: average; 11: high
        6-7 aerosol quantity                00: climatology; 01: low; 10: average; 11:  high
        3-5 land/water flag                000: shallow ocean; 001 land; 010: ocean coastlines and lake shorelines
                                           011: shallow inland water; 100: ephemeral water; 101: deep inland water
                                           110: continental/moderate ocean; 111: deep ocean
        2   cloud shadow                     1: yes; 0: no
        0-1 cloud state                     00: clear; 01: cloudy; 10: mixed; 11: not set assumed clear
        """
        state = self.data[state_ds]
        binary_repr = numpy.vectorize(numpy.binary_repr)
        state = binary_repr(state, width=16)

        def slicer_vectorized(a, start, end):
            b = a.data.view((str, 1))
            # need to flip because of major byte order
            b = numpy.flip(b)
            b = b.reshape(a.shape[0], a.shape[1], 16)
            b = b[:, :, start:end]
            b = numpy.flip(b)
            b = numpy.frombuffer(b.tobytes(), dtype=(str, end - start))
            b = b.reshape(a.shape)
            b = numpy.ma.masked_array(b, a.mask)
            b = b.astype('i1')
            return b

        self.data['cloud'] = slicer_vectorized(state, 0, 2)
        self.data['cloud_shadow'] = slicer_vectorized(state, 2, 3).astype(bool)
        self.data['cloud_internal'] = slicer_vectorized(state, 10, 11).astype(bool)
        self.data['snow_mod35'] = slicer_vectorized(state, 12, 13).astype(bool)
        self.data['snow_internal'] = slicer_vectorized(state, 15, 16).astype(bool)


class Mod09(Modis):

<<<<<<< HEAD
    def __init__(self, file_path, sidecar_path=None, nom_res=None):
        super(Mod09, self).__init__(file_path, sidecar_path)
        if nom_res is None:
            self.set_nom_res('1km')
        else:
            self.set_nom_res(nom_res)
=======
    def __init__(self, file_path, sidecar_path=None, nom_res='1km'):
        super(Mod09, self).__init__(file_path, sidecar_path, nom_res=nom_res)        
>>>>>>> 1d9b635b

    def read_data(self):
        if self.nom_res == '1km':
            self.read_data_1km()
        elif self.nom_res == '500m':
            self.read_data_500m()
        elif self.nom_res == '250m':
            self.read_data_250m()

    def read_data_1km(self):
        datasets = dict(filter(lambda elem: '1km' in elem[0], self.hdf.datasets().items())).keys()
        for dataset_name in datasets:
            if self.nom_res == '500m':
                resample_factor = 2
            else:
                resample_factor = None
            self.read_dataset(dataset_name, resample_factor=resample_factor)

    def read_data_500m(self):
        datasets = dict(filter(lambda elem: '500m' in elem[0], self.hdf.datasets().items())).keys()
        for dataset_name in datasets:
            self.read_dataset(dataset_name=dataset_name, resample_factor=None)

    def read_data_250m(self):
        datasets = dict(filter(lambda elem: '250m' in elem[0], self.hdf.datasets().items())).keys()
        for dataset_name in datasets:
            self.read_dataset(dataset_name=dataset_name, resample_factor=None)


class Mod03(Modis):
    def __init__(self, file_path, sidecar_path=None, nom_res='1km', read_ifov_times=False):
        super(Mod03, self).__init__(file_path, sidecar_path, nom_res=nom_res)
        self.read_ifov_times = read_ifov_times
<<<<<<< HEAD
        
        if nom_res is None:
            self.set_nom_res('1km')
        else:
            self.set_nom_res(nom_res)
=======
>>>>>>> 1d9b635b

    def read_data(self):
        self.read_data1km()
        if self.read_ifov_times:
            self.read_scan_times()

    def read_data1km(self):
        dataset_names = ['SensorAzimuth', 'SensorZenith', 'SolarAzimuth', 'SolarZenith']
        for dataset_name in dataset_names:
            if self.nom_res == '500m':
                resample_factor = 2
            else:
                resample_factor = None
            self.read_dataset(dataset_name=dataset_name, resample_factor=resample_factor)

    def read_scan_times(self):
        """C.f. https://modis.gsfc.nasa.gov/data/atbd/atbd_mod28_v3.pdf page 3-23."""

        raise NotImplementedError
        
        dataset_name = 'EV start time'
        ds_ev_start_time = self.hdf.select(dataset_name) # I.e. t_0 start of band 30
        ev_type = numpy.double
        t_0 = ds_ev_start_time.get() #
        print('t_0 shape, type: ',t_0.shape,type(t_0),t_0.dtype,type(t_0[0]))
        t_frame   = 333.333e-6 # seconds
        t_latch_0k = numpy.zeros([203,1354],dtype=ev_type)
        t_offset_j  = numpy.zeros([36],dtype=ev_type)
        f_30 = -14 # leading band location

        # cf. ATBD Table 3.3 pg 3-18
        f_j = {
            'Ideal Band': 0,
            0: 0,
            1: 0.25,
            2: 2,
            3: 0.5,
            4: 3.5,
            5: 1,
            6: -0.5,
            7: -3,
            8: -2,
            9: -5,
            10: -8,
            11: 7,
            12: 10,
            '13H': 5.5,
            '13L': 5.5,
            '14H': -2.5,
            '14L': -2.5,
            13: 5.5,
            14: -2.5,
            15: -5,
            16: -8,
            17: -10,
            18: 9,
            19: 11,
            20: 4,
            21: 6,
            22: 9,
            23: 11,
            24: -8,
            25: -10,
            26: -5,
            27: -5,
            28: -8,
            29: -11,
            30: -14,
            31: 12,
            32: 15,
            33: -1,
            34: 2,
            35: 5,
            36: 8
            }

        f_offset_j = {1:0.75, 2:0.75} # 250m
        for j in range(3, 7): # 500m
            f_offset_j[j] = 0.5
        for j in range(8, 36): # 1km            
            f_offset_j[j] = 0   

        n_samples = {1:4, 2:4} # 250m
        for j in range(3, 7): # 500m
            n_samples[j] = 2
        for j in range(8,36): # 1km
            n_samples[j] = 1 
    
        for s in range(203): # scan
            for k in range(1354): # frame
                t_latch_0k[s, k] = t_0[s] + t_frame * (k - f_30)

        for j in range(36):
            t_offset_j[j] = t_frame*(f_j[j]-f_offset_j[j])

        # "The time offsets t_offset of the samples i of higher resolution bands are: t_o_ij = t_o_j+T_f*((i-1)/Nsamp[j])
        if self.nom_res == '500m':
            resample_factor_along  = 20
            resample_factor_across = 2
            t_latch_ijk = numpy.zeros([203,1354*2],dtype=ev_type)
        else:
            resample_factor_along = 10
            resample_factor_across = None
            t_latch_ijk = numpy.zeros([203,1354],dtype=ev_type)
            t_latch_ijk[:] = t_latch_0k[:] + 0.0 # need to add t_ovvsetj[j] but what j to use?

        t_ = t_latch_0k.repeat(resample_factor_along,axis=0)
        if resample_factor_across is not None:
            t_ = t_latch_0k.repeat(resample_factor_across,axis=1)        
        self.data['t_'] = t_  # not a good variable name!
        return

class Mod05(Modis):

<<<<<<< HEAD
    def __init__(self, file_path, sidecar_path=None):
        super(Mod05, self).__init__(file_path, sidecar_path)
        self.set_nom_res('5km')
=======
    def __init__(self, file_path, sidecar_path=None, nom_res='5km'):
        super(Mod05, self).__init__(file_path=file_path, sidecar_path=sidecar_path, nom_res=nom_res)
>>>>>>> 1d9b635b

    def read_data(self):
        dataset_names = ['Scan_Start_Time', 'Solar_Zenith', 'Solar_Azimuth',
                         'Sensor_Zenith', 'Sensor_Azimuth', 'Water_Vapor_Infrared']

        dataset_names2 = ['Cloud_Mask_QA', 'Water_Vapor_Near_Infrared',
                          'Water_Vaport_Corretion_Factors', 'Quality_Assurance_Near_Infrared',
                          'Quality_Assurance_Infrared']

        for dataset_name in dataset_names:
            self.read_dataset(dataset_name=dataset_name, resample_factor=None)


class Mod09GA(Modis):
<<<<<<< HEAD
    def __init__(self, file_path, sidecar_path=None):
        super(Mod09GA, self).__init__(file_path, sidecar_path)
        self.set_nom_res('500m')

=======
    def __init__(self, file_path, sidecar_path=None, nom_res='500m'):
        super(Mod09GA, self).__init__(file_path, sidecar_path=sidecar_path, nom_res=nom_res)
>>>>>>> 1d9b635b
    def read_latlon(self):
        pass

    def read_data(self):
        # Note: those are the 500 m observations!
        dataset_names = ['sur_refl_b01_1', 'sur_refl_b02_1', 'sur_refl_b03_1', 'sur_refl_b04_1', 'sur_refl_b05_1',
                         'sur_refl_b06_1', 'sur_refl_b07_1', 'QC_500m_1', 'obscov_500m_1']
        for dataset_name in dataset_names:
            self.read_dataset(dataset_name)


def decode_state(state_series):
    """
    Decode the state

    15  internal snow algorithm flag     1: yes; 0: no
    14  Salt pan                         1: yes; 0: no
    13  Pixel is adjacent to cloud       1: yes; 0: no
    12  MOD35 snow/ice flag              1: yes; 0: no
    11  internal fire algorithm flag     1: fire; 0: no fire
    10  internal cloud algorithm flag    1: cloud; 0: no cloud
    8-9 cirrus detected                 00: none; 01: small; 10: average; 11: high
    6-7 aerosol quantity                00: climatology; 01: low; 10: average; 11:  high
    3-5 land/water flag                000: shallow ocean;
                                       001 land;
                                       010: ocean coastlines and lake shorelines
                                       011: shallow inland water;
                                       100: ephemeral water;
                                       101: deep inland water
                                       110: continental/moderate ocean;
                                       111: deep ocean
    2   cloud shadow                     1: yes; 0: no
    0-1 cloud state                     00: clear; 01: cloudy; 10: mixed; 11: not set assumed clear
    """

    state = state_series.apply(lambda x: '{:016b}'.format(x)[::-1])
    df = starepandas.STAREDataFrame(index=state.index)
    df['cloud'] = state.str.slice(start=0, stop=2).apply(lambda x: x[::-1])
    df['cloud_shadow'] = state.str.slice(start=2, stop=3).astype('u1').astype(bool)
    df['cloud_internal'] = state.str.slice(start=10, stop=11).astype('u1').astype(bool)
    df['snow_mod35'] = state.str.slice(start=12, stop=13).astype('u1').astype(bool)
    df['snow_internal'] = state.str.slice(start=15, stop=16).astype('u1').astype(bool)
    return df


def decode_qa(qa_series):
    """
        31      adjacency correction performed      1: yes; 0: no
        30      atmospheric correction performed    1: yes; 0: no
        26-29   band 7 data quality four bit range
            0000: highest quality;
            0111: noisy detector;
            1000: dead detector, data interpolated in L1B;
            1001: solar zenith >= 86 degrees;
            1010: solar zenith >= 85 and < 86 degrees;
            1011: missing input;
            1100: internal constant used in place of climatological data for at least one atmospheric constant
            1101: correction out of bounds pixel constrained to extreme allowable value
            1110: L1B data faulty; 1111: not processed due to deep ocean or clouds
        22-25   band 6 data quality four bit range;    SAME AS ABOVE
        18-21   band 5 data quality four bit range;    SAME AS ABOVE
        14-17   band 4 data quality four bit range;    SAME AS ABOVE
        10-13   band 3 data quality four bit range;    SAME AS ABOVE
        6-9     band 2 data quality four bit range;    SAME AS ABOVE
        2-5     band 1 data quality four bit range;    SAME AS ABOVE
        0-1     MODLAND QA bits
            0: ideal quality all bands;
            1: less than ideal quality some or all bands corrected product not produced due to;
            2: cloud effects all bands;
            3: other reasons some or all bands may be fill value
        Note that a value of (11) overrides a value of (01).";
    """
    qa = qa_series[qa_series.isna() == False]
    qa = qa.apply(lambda x: '{:032b}'.format(x)[::-1])
    qa = qa.str.slice(start=0, stop=2)
    qa = qa.apply(lambda x: x[::-1]).astype('u1')
    qa = qa.rename('modland')
    return qa


def read_mod09(file_path, roi_sids):
    # Read the MOD09
    mod09 = starepandas.io.granules.Mod09(file_path, nom_res='500m')
    mod09.read_data_500m()
    mod09.read_sidecar_index()
    mod09.read_sidecar_latlon()
    mod09.read_timestamps()

    # Adding the QA State flag
    ds_name = '1km Reflectance Data State QA'
    mod09.read_dataset(ds_name, resample_factor=2)
    states = decode_state(mod09['ds_name'])
    mod09 = mod09.join(states)

    # Gettin the geolocation info for Sensor and
    mod03_path = mod09.guess_companion_path(prefix='MOD03')
    mod03 = starepandas.io.granules.Mod03(mod03_path, nom_res='500m')
    mod03.read_data()

    # Converting to DF and joining
    mod09 = mod09.to_df(xy=True)
    mod03 = mod03.to_df()
    mod09 = mod09.join(mod03)

    mod09.sids = mod09.sids.astype('int64')

    # Subsetting
    try:
        mod09 = starepandas.speedy_subset(mod09, roi_sids)
    except:
        print(file_path)
        raise Exception

    # Adding the lower level SIDS
    mod09['sids14'] = mod09.to_stare_level(14, clear_to_level=True).sids
    mod09['sids15'] = mod09.to_stare_level(15, clear_to_level=True).sids
    mod09['sids16'] = mod09.to_stare_level(16, clear_to_level=True).sids
    mod09['sids17'] = mod09.to_stare_level(17, clear_to_level=True).sids
    mod09['sids18'] = mod09.to_stare_level(18, clear_to_level=True).sids

    r = 6371007.181
    mod09['area'] = pystare.to_area(mod09['sids']) * r ** 2 / 1000 / 1000
    mod09['level'] = pystare.spatial_resolution(mod09['sids'])

    # Converting types
    mod09.reset_index(inplace=True, drop=True)
    return mod09


def read_mod09ga(file_path, bbox=None):
    mod09ga = starepandas.io.granules.Mod09GA(file_path)
    mod09ga.read_data()
    mod09ga.read_timestamps()

    state_name = 'state_1km_1'
    mod09ga.read_dataset(state_name, resample_factor=2)
    mod09ga = mod09ga.to_df(xy=True)
    mod09ga = mod09ga.rename(columns={"x": "y", "y": "x"})

    if bbox:
        x_min = bbox[0]
        x_max = bbox[1]
        y_min = bbox[2]
        y_max = bbox[3]
        mod09ga = mod09ga[(mod09ga.x >= x_min) & (mod09ga.x <= x_max) & (mod09ga.y >= y_min) & (mod09ga.y <= y_max)]

    mod09ga = mod09ga.dropna(axis=0, how='any')
    if mod09ga.empty:
        return mod09ga

    states = decode_state(mod09ga[state_name])
    mod09ga = mod09ga.join(states)
    return mod09ga


def zenith2width(zenith):
    a = 0.09148844
    b = 40.88432179
    c = 1
    return numpy.exp(a * zenith) / b + c


def zenith2height(zenith):
    a = 0.06510478
    b = 35.23555162
    c = 0.97762256
    return numpy.exp(a * zenith) / b + c


def transform(geom, from_epsg, to_epsg):
    from_crs = pyproj.CRS(from_epsg)
    to_crs = pyproj.CRS(to_epsg)

    project = pyproj.Transformer.from_crs(from_crs, to_crs, always_xy=True).transform
    return shapely.ops.transform(project, geom)


def make_ellipse(point, crs, width, height, angle):
    transformed = transform(point, 4326, crs)
    center_x = transformed.x
    center_y = transformed.y
    ellipse = matplotlib.patches.Ellipse((center_x, center_y), width, height, angle)
    vertices = ellipse.get_verts()  # get the vertices from the ellipse object
    ellipse = shapely.geometry.LinearRing(vertices)
    ellipse = transform(ellipse, crs, 4326)
    return ellipse


def make_ellipse_sids(df, crs=3857, n_partitions=None, num_workers=None, level=17, modis_resolution=500):
    """ Create a series of sids corresponding to the STARE cover of an ellipse around the center of
    each iFOV.

    """
    if num_workers is not None and n_partitions is None:
        n_partitions = num_workers * 10
    elif num_workers is None and n_partitions is None:
        n_partitions = 1
        num_workers = 1

    if len(df) <= 1:
        n_partitions = 1
    elif n_partitions >= len(df):
        # Cannot have more partitions than rows
        n_partitions = len(df) - 1

    if n_partitions == 1:
        ellipses_sids = []
        for idx, row in df.iterrows():
            if 'geometry' in row.keys():
                point = row['geometry']
            elif 'longitude' in row.keys() and 'latitude' in row.keys():
                point = shapely.geometry.Point(row['longitude'], row['latitude'])
            elif 'sids' in row.keys():
                lat, lon = pystare.to_latlon([row['sids']])
                point = shapely.geometry.Point(lon, lat)
            else:
                raise

            azimuth = row['SensorAzimuth']
            zenith = row['SensorZenith']

            width = zenith2width(zenith) * modis_resolution
            height = zenith2height(zenith) * modis_resolution

            angle = 90 - azimuth
            ellipse = make_ellipse(point, crs, width, height, angle)

            ellipse_sids = starepandas.sids_from_ring(ring=ellipse, level=level)
            ellipses_sids.append(ellipse_sids)
        ellipses_sids = numpy.array(ellipses_sids, dtype=object)
    else:
        ddf = dask.dataframe.from_pandas(df, npartitions=n_partitions)
        meta = {'sids': 'int64'}
        res = ddf.map_partitions(make_ellipse_sids, crs=crs, n_partitions=1, num_workers=1,
                                 level=level, modis_resolution=modis_resolution, meta=meta)
        ellipses_sids = res.compute(scheduler='processes', num_workers=num_workers)
        ellipses_sids = list(ellipses_sids)

    return ellipses_sids<|MERGE_RESOLUTION|>--- conflicted
+++ resolved
@@ -186,17 +186,9 @@
 
 class Mod09(Modis):
 
-<<<<<<< HEAD
-    def __init__(self, file_path, sidecar_path=None, nom_res=None):
-        super(Mod09, self).__init__(file_path, sidecar_path)
-        if nom_res is None:
-            self.set_nom_res('1km')
-        else:
-            self.set_nom_res(nom_res)
-=======
     def __init__(self, file_path, sidecar_path=None, nom_res='1km'):
         super(Mod09, self).__init__(file_path, sidecar_path, nom_res=nom_res)        
->>>>>>> 1d9b635b
+
 
     def read_data(self):
         if self.nom_res == '1km':
@@ -230,14 +222,6 @@
     def __init__(self, file_path, sidecar_path=None, nom_res='1km', read_ifov_times=False):
         super(Mod03, self).__init__(file_path, sidecar_path, nom_res=nom_res)
         self.read_ifov_times = read_ifov_times
-<<<<<<< HEAD
-        
-        if nom_res is None:
-            self.set_nom_res('1km')
-        else:
-            self.set_nom_res(nom_res)
-=======
->>>>>>> 1d9b635b
 
     def read_data(self):
         self.read_data1km()
@@ -352,14 +336,9 @@
 
 class Mod05(Modis):
 
-<<<<<<< HEAD
-    def __init__(self, file_path, sidecar_path=None):
-        super(Mod05, self).__init__(file_path, sidecar_path)
-        self.set_nom_res('5km')
-=======
+
     def __init__(self, file_path, sidecar_path=None, nom_res='5km'):
         super(Mod05, self).__init__(file_path=file_path, sidecar_path=sidecar_path, nom_res=nom_res)
->>>>>>> 1d9b635b
 
     def read_data(self):
         dataset_names = ['Scan_Start_Time', 'Solar_Zenith', 'Solar_Azimuth',
@@ -374,15 +353,10 @@
 
 
 class Mod09GA(Modis):
-<<<<<<< HEAD
-    def __init__(self, file_path, sidecar_path=None):
-        super(Mod09GA, self).__init__(file_path, sidecar_path)
-        self.set_nom_res('500m')
-
-=======
+
     def __init__(self, file_path, sidecar_path=None, nom_res='500m'):
         super(Mod09GA, self).__init__(file_path, sidecar_path=sidecar_path, nom_res=nom_res)
->>>>>>> 1d9b635b
+
     def read_latlon(self):
         pass
 
